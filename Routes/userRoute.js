const express = require('express');
const router = express.Router();

const upload = require('../middleware/multer');
const {
  getUser,
  registerUser,
  verifyEmail,
  resendVerificationCode,
  loginUser,
  deleteUser,
  updateUser,
  getUserprofile,
  getCreators,
  createUser,
  likeContent,
  unlikeContent,
  getLikedContents,
  addWatchlist,
  getWatchlist,
  removeWatchlist,
  saveContentToHistory,
  getUserHistory,
  markPrivacyPolicyAsRead,
  forgetPassword,
} = require('../controllers/userController');
const { protect } = require('../middleware/authmiddleware');

/**
 * @swagger
 * components:
 *   schemas:
 *     User:
 *       type: object
 *       properties:
 *         _id:
 *           type: string
 *           example: 65a8025e3af4e7929b379e7b
 *         name:
 *           type: string
 *           example: John Doe
 *         email:
 *           type: string
 *           example: john@example.com
 *         role:
 *           type: string
 *           example: user
 *         profileImage:
 *           type: string
 *           example: https://res.cloudinary.com/.../image.jpg
 *         cloudinary_id:
 *           type: string
 *           example: user-uploads/qdayeocck7k6zzqqery15
 *         likes:
 *           type: array
 *           items:
 *             type: string
 *           example: ["65a6fc7b72128447ad32024e"]
 *         watchlist:
 *           type: array
 *           items:
 *             type: string
 *           example: ["65a6fc7b72128447ad32024e"]
 *         history:
 *           type: array
 *           items:
 *             type: string
 *           example: ["65a6fc7b72128447ad32024e"]
 *         verified:
 *           type: boolean
 *           example: false
 *         hasReadPrivacyPolicy:
 *           type: boolean
 *           example: false
 *     Content:
 *       type: object
 *       properties:
 *         _id:
 *           type: string
 *           example: 65a6fc7b72128447ad32024e
 *         title:
 *           type: string
 *           example: Sample Content
 *         likes:
 *           type: array
 *           items:
 *             type: string
 *           example: ["65a8025e3af4e7929b379e7b"]
 */

/**
 * @swagger
 * /api/users:
 *   get:
 *     summary: Get all users
 *     description: Retrieves a list of all users in the system. Requires authentication.
 *     tags: [Users]
 *     security:
 *       - BearerAuth: []
 *     responses:
 *       200:
 *         description: List of users
 *         content:
 *           application/json:
 *             schema:
 *               type: array
 *               items:
 *                 $ref: '#/components/schemas/User'
 *       401:
 *         description: Unauthorized
 *       500:
 *         description: Server error
 */
router.route('/').get(getUser);

/**
 * @swagger
 * /api/users:
 *   post:
 *     summary: Register a new user
 *     description: Registers a new user and sends a verification email with a code.
 *     tags: [Users]
 *     requestBody:
 *       required: true
 *       content:
 *         multipart/form-data:
 *           schema:
 *             type: object
 *             required:
 *               - name
 *               - email
 *               - password
 *               - country
 *             properties:
 *               name:
 *                 type: string
 *                 example: John Doe
 *               email:
 *                 type: string
 *                 example: john@example.com
 *               password:
 *                 type: string
 *                 example: Password123
 *               country:
 *                 type: string
 *                 example: USA
 *               image:
 *                 type: string
 *                 format: binary
 *                 description: Optional profile image
 *     responses:
 *       201:
 *         description: User registered successfully
 *         content:
 *           application/json:
 *             schema:
 *               type: object
 *               properties:
 *                 message:
 *                   type: string
 *                   example: User registered successfully. Verification code sent to email.
 *                 userId:
 *                   type: string
 *                   example: 65a8025e3af4e7929b379e7b
 *       400:
 *         description: Missing fields or user already exists
 *       500:
 *         description: Server error
 */
router.route('/').post(upload.single('image'), registerUser);

/**
 * @swagger
 * /api/users/verify-email:
 *   post:
 *     summary: Verify user email
 *     description: Verifies a user's email using the provided verification code.
 *     tags: [Users]
 *     requestBody:
 *       required: true
 *       content:
 *         application/json:
 *           schema:
 *             type: object
 *             required:
 *               - userId
 *               - verificationCode
 *             properties:
 *               userId:
 *                 type: string
 *                 example: 65a8025e3af4e7929b379e7b
 *               verificationCode:
 *                 type: string
 *                 example: ABC123
 *     responses:
 *       200:
 *         description: Email verified successfully
 *         content:
 *           application/json:
 *             schema:
 *               type: object
 *               properties:
 *                 message:
 *                   type: string
 *                   example: Email verified successfully
 *       400:
 *         description: Invalid or expired verification code
 *       404:
 *         description: User not found
 *       500:
 *         description: Server error
 */
router.post('/verify-email', verifyEmail);

/**
 * @swagger
 * /api/users/reverify:
 *   post:
 *     summary: Resend verification code
 *     description: Resends a new verification code to the user's email.
 *     tags: [Users]
 *     requestBody:
 *       required: true
 *       content:
 *         application/json:
 *           schema:
 *             type: object
 *             required:
 *               - email
 *             properties:
 *               email:
 *                 type: string
 *                 example: john@example.com
 *     responses:
 *       200:
 *         description: Verification code resent successfully
 *         content:
 *           application/json:
 *             schema:
 *               type: object
 *               properties:
 *                 message:
 *                   type: string
 *                   example: Verification code resent successfully
 *       400:
 *         description: Email already verified or missing
 *       404:
 *         description: User not found
 *       500:
 *         description: Server error
 */
router.post('/reverify', resendVerificationCode);

/**
 * @swagger
 * /api/users/create:
 *   post:
 *     summary: Create a new user (admin)
 *     description: Creates a new user with the specified role. Requires admin authentication.
 *     tags: [Users]
 *     security:
 *       - BearerAuth: []
 *     requestBody:
 *       required: true
 *       content:
 *         application/json:
 *           schema:
 *             type: object
 *             required:
 *               - name
 *               - email
 *               - password
 *               - role
 *             properties:
 *               name:
 *                 type: string
 *                 example: Jane Doe
 *               email:
 *                 type: string
 *                 example: jane@example.com
 *               password:
 *                 type: string
 *                 example: Password123
 *               role:
 *                 type: string
 *                 example: creator
 *     responses:
 *       201:
 *         description: User created successfully
 *         content:
 *           application/json:
 *             schema:
 *               $ref: '#/components/schemas/User'
 *       400:
 *         description: Missing fields or user already exists
 *       401:
 *         description: Unauthorized
 *       500:
 *         description: Server error
 */
router.route('/create').post(protect, createUser);

/**
 * @swagger
 * /api/users/login:
 *   post:
 *     summary: Authenticate a user
 *     description: Logs in a user and returns a JWT token.
 *     tags: [Users]
 *     requestBody:
 *       required: true
 *       content:
 *         application/json:
 *           schema:
 *             type: object
 *             required:
 *               - email
 *               - password
 *             properties:
 *               email:
 *                 type: string
 *                 example: john@example.com
 *               password:
 *                 type: string
 *                 example: Password123
 *     responses:
 *       200:
 *         description: User logged in successfully
 *         content:
 *           application/json:
 *             schema:
 *               type: object
 *               properties:
 *                 _id:
 *                   type: string
 *                 name:
 *                   type: string
 *                 email:
 *                   type: string
 *                 role:
 *                   type: string
 *                 token:
 *                   type: string
 *       400:
 *         description: Invalid credentials
 *       500:
 *         description: Server error
 */
router.route('/login').post(loginUser);

/**
 * @swagger
 * /api/users/profile:
 *   get:
 *     summary: Get user profile
 *     description: Retrieves the profile of the authenticated user.
 *     tags: [Users]
 *     security:
 *       - BearerAuth: []
 *     responses:
 *       200:
 *         description: User profile retrieved
 *         content:
 *           application/json:
 *             schema:
 *               $ref: '#/components/schemas/User'
 *       401:
 *         description: Unauthorized
 *       404:
 *         description: User not found
 *       500:
 *         description: Server error
 */
router.get('/profile', protect, getUserprofile);

/**
 * @swagger
 * /api/users/creators:
 *   get:
 *     summary: Get all creators
 *     description: Retrieves a list of users with the 'creator' role.
 *     tags: [Users]
 *     responses:
 *       200:
 *         description: List of creators
 *         content:
 *           application/json:
 *             schema:
 *               type: array
 *               items:
 *                 $ref: '#/components/schemas/User'
 *       404:
 *         description: No creators found
 *       500:
 *         description: Server error
 */
router.route('/creators').get(getCreators);

/**
 * @swagger
 * /api/users/{userId}:
 *   put:
 *     summary: Update user
 *     description: Updates user information such as name, email, or role.
 *     tags: [Users]
 *     security:
 *       - BearerAuth: []
 *     parameters:
 *       - in: path
 *         name: userId
 *         required: true
 *         schema:
 *           type: string
 *         description: User ID
 *     requestBody:
 *       required  content:
 *         multipart/form-data:
 *           schema:
 *             type: object
 *             properties:
 *               name:
 *                 type: string
 *                 example: Jane Doe
 *               email:
 *                 type: string
 *                 example: jane@example.com
 *               role:
 *                 type: string
 *                 example: user
 *               verified:
 *                 type: boolean
 *                 example: true
 *               hasReadPrivacyPolicy:
 *                 type: boolean
 *                 example: true
 *               image:
 *                 type: string
 *                 format: binary
 *     responses:
 *       200:
 *         description: User updated successfully
 *         content:
 *           application/json:
 *             schema:
 *               $ref: '#/components/schemas/User'
 *       401:
 *         description: Unauthorized
 *       404:
 *         description: User not found
 *       500:
 *         description: Server error
 */
router.route('/:id').put(protect, upload.single('profileImage'), updateUser); 

/**
 * @swagger
 * /api/users/{userId}:
 *   delete:
 *     summary: Delete user
 *     description: Deletes a user and their associated profile image from Cloudinary.
 *     tags: [Users]
 *     security:
 *       - BearerAuth: []
 *     parameters:
 *       - in: path
 *         name: userId
 *         required: true
 *         schema:
 *           type: string
 *         description: User ID
 *     responses:
 *       200:
 *         description: User deleted successfully
 *         content:
 *           application/json:
 *             schema:
 *               type: object
 *               properties:
 *                 message:
 *                   type: string
 *                   example: User deleted successfully
 *       401:
 *         description: Unauthorized
 *       404:
 *         description: User not found
 *       500:
 *         description: Server error
 */
router.route('/:userId').delete(protect, deleteUser);

/**
 * @swagger
 * /api/users/like:
 *   post:
 *     summary: Like content
 *     description: Adds a content ID to the authenticated user's likes array and the user ID to the content's likes array.
 *     tags: [Users]
 *     security:
 *       - BearerAuth: []
 *     requestBody:
 *       required: true
 *       content:
 *         application/json:
 *           schema:
 *             type: object
 *             required:
 *               - contentId
 *             properties:
 *               contentId:
 *                 type: string
 *                 example: 65a6fc7b72128447ad32024e
 *     responses:
 *       200:
 *         description: Content liked successfully
 *         content:
 *           application/json:
 *             schema:
 *               type: object
 *               properties:
 *                 message:
 *                   type: string
 *                   example: Content liked successfully
 *                 userLikes:
 *                   type: array
 *                   items:
 *                     type: string
 *                 contentLikes:
 *                   type: array
 *                   items:
 *                     type: string
 *       400:
 *         description: Content already liked or invalid ID
 *       401:
 *         description: Unauthorized
 *       404:
 *         description: User or content not found
 *       500:
 *         description: Server error
 */
router.route('/like').post(protect, likeContent);

/**
 * @swagger
 * /api/users/unlike:
 *   post:
 *     summary: Unlike content
 *     description: Removes a content ID from the authenticated user's likes array and the user ID from the content's likes array.
 *     tags: [Users]
 *     security:
 *       - BearerAuth: []
 *     requestBody:
 *       required: true
 *       content:
 *         application/json:
 *           schema:
 *             type: object
 *             required:
 *               - contentId
 *             properties:
 *               contentId:
 *                 type: string
 *                 example: 65a6fc7b72128447ad32024e
 *     responses:
 *       200:
 *         description: Content unliked successfully
 *         content:
 *           application/json:
 *             schema:
 *               type: object
 *               properties:
 *                 message:
 *                   type: string
 *                   example: Content unliked successfully
 *                 user:
 *                   $ref: '#/components/schemas/User'
 *                 contentId:
 *                   type: string
 *                   example: 65a6fc7b72128447ad32024e
 *       400:
 *         description: Invalid ID or user has not liked this content
 *       401:
 *         description: Unauthorized
 *       404:
 *         description: User or content not found
 *       500:
 *         description: Server error
 */
router.route('/unlike').post(protect, unlikeContent);

/**
 * @swagger
 * /api/users/likes:
 *   get:
 *     summary: Get liked content for the authenticated user
 *     description: Retrieves the list of content liked by the currently authenticated user.
 *     tags: [Users]
 *     security:
 *       - BearerAuth: []
 *     responses:
 *       200:
 *         description: List of liked content
 *         content:
 *           application/json:
 *             schema:
 *               type: object
 *               properties:
 *                 likedContents:
 *                   type: array
 *                   items:
 *                     $ref: '#/components/schemas/Content'
 *       400:
 *         description: Invalid user ID format
 *       401:
 *         description: Unauthorized
 *       404:
 *         description: User not found
 *       500:
 *         description: Server error
 */
router.route('/likes').get(protect, getLikedContents);


/**
 * @swagger
 * /api/users/watchlist/{userId}:
 *   post:
 *     summary: Add content to watchlist 
 *     description: Adds a content ID to the user's watchlist.
 *     tags: [Users]
 *     security:
 *       - BearerAuth: []
 *     parameters:
 *       - in: path
 *         name: userId
 *         required: true
 *         schema:
 *           type: string
 *         description: User ID
 *     requestBody:
 *       required: true
 *       content:
 *         application/json:
 *           schema:
 *             type: object
 *             required:
 *               - contentId
 *             properties:
 *               contentId:
 *                 type: string
 *                 example: 65a6fc7b72128447ad32024e
 *     responses:
 *       200:
 *         description: Content added to watchlist
 *         content:
 *           application/json:
 *             schema:
 *               type: object
 *               properties:
 *                 message:
 *                   type: string
 *                   example: Content added to watchlist
 *                 user:
 *                   $ref: '#/components/schemas/User'
 *       400:
 *         description: Content already in watchlist
 *       401:
 *         description: Unauthorized
 *       404:
 *         description: User or content not found
 *       500:
 *         description: Server error
 */
router.route('/watchlist/:userId').post(protect, addWatchlist);



/**
 * @swagger
 * /api/users/watchlist/{userId}:
 *   get:
 *     summary: Get watchlist for authenticated user
 *     description: Retrieves the watchlist of the currently authenticated user.
 *     tags: [Users]
 *     security:
 *       - BearerAuth: []
 *     responses:
 *       200:
 *         description: User's watchlist
 *         content:
 *           application/json:
 *             schema:
 *               type: object
 *               properties:
 *                 watchList:
 *                   type: array
 *                   items:
 *                     $ref: '#/components/schemas/Content'
 *       400:
 *         description: Invalid user ID format
 *       401:
 *         description: Unauthorized
 *       404:
 *         description: User not found
 *       500:
 *         description: Server error
 */
<<<<<<< HEAD
router.route('/watchlists/:id').get(protect, getWatchlist);

=======
router.route('/watchlist/:id').get(protect, getWatchlist);
 
>>>>>>> 67f4be2f


/**
 * @swagger
 * /api/users/watchlist/{userId}/remove:
 *   post:
 *     summary: Remove content from watchlist
 *     description: Removes a content ID from the user's watchlist. 
 *     tags: [Users]
 *     security:
 *       - BearerAuth: []
 *     parameters:
 *       - in: path
 *         name: userId
 *         required: true
 *         schema:
 *           type: string
 *         description: User ID
 *     requestBody:
 *       required: true
 *       content:
 *         application/json:
 *           schema:
 *             type: object
 *             required:
 *               - contentId
 *             properties:
 *               contentId:
 *                 type: string
 *                 example: 65a6fc7b72128447ad32024e
 *     responses:
 *       200:
 *         description: Content removed from watchlist
 *         content:
 *           application/json:
 *             schema:
 *               type: object
 *               properties:
 *                 message:
 *                   type: string
 *                   example: Content removed from watchlist
 *                 user:
 *                   $ref: '#/components/schemas/User'
 *       401:
 *         description: Unauthorized
 *       404:
 *         description: User or content not found
 *       500:
 *         description: Server error
 */
router.route('/watchlist/:userId/remove').post(protect, removeWatchlist);
/**
 * @swagger
 * /api/users/history/{userId}:
 *   post:
 *     summary: Save content to history
 *     description: Adds a content ID to the user's viewing history.
 *     tags: [Users]
 *     security:
 *       - BearerAuth: []
 *     parameters:
 *       - in: path
 *         name: userId
 *         required: true
 *         schema:
 *           type: string
 *         description: User ID
 *     requestBody:
 *       required: true
 *       content:
 *         application/json:
 *           schema:
 *             type: object
 *             required:
 *               - contentId
 *             properties:
 *               contentId:
 *                 type: string
 *                 example: 65a6fc7b72128447ad32024e
 *     responses:
 *       200:
 *         description: Content added to history
 *         content:
 *           application/json:
 *             schema:
 *               type: object
 *               properties:
 *                 message:
 *                   type: string
 *                   example: Content added to history
 *                 user:
 *                   $ref: '#/components/schemas/User'
 *       401:
 *         description: Unauthorized
 *       404:
 *         description: User or content not found
 *       500:
 *         description: Server error
 */
router.route('/history/:userId').post(protect, saveContentToHistory);

/**
 * @swagger
 * /api/users/history/{userId}:
 *   get:
 *     summary: Get user history
 *     description: Retrieves the user's content viewing history.
 *     tags: [Users]
 *     security:
 *       - BearerAuth: []
 *     parameters:
 *       - in: path
 *         name: userId
 *         required: true
 *         schema:
 *           type: string
 *         description: User ID
 *     responses:
 *       200:
 *         description: User's viewing history
 *         content:
 *           application/json:
 *             schema:
 *               type: object
 *               properties:
 *                 history:
 *                   type: array
 *                   items:
 *                     $ref: '#/components/schemas/Content'
 *       401:
 *         description: Unauthorized
 *       404:
 *         description: User not found
 *       500:
 *         description: Server error
 */
router.route('/history/:userId').get(protect, getUserHistory);

/**
 * @swagger
 * /api/users/policy/{userId}:
 *   patch:
 *     summary: Mark privacy policy as read
 *     description: Marks the privacy policy as read for the authenticated user.
 *     tags: [Users]
 *     security:
 *       - BearerAuth: []
 *     parameters:
 *       - in: path
 *         name: userId
 *         required: true
 *         schema:
 *           type: string
 *         description: User ID
 *     responses:
 *       200:
 *         description: Privacy policy marked as read
 *         content:
 *           application/json:
 *             schema:
 *               type: object
 *               properties:
 *                 message:
 *                   type: string
 *                   example: Privacy policy marked as read
 *                 user:
 *                   $ref: '#/components/schemas/User'
 *       401:
 *         description: Unauthorized
 *       404:
 *         description: User not found
 *       500:
 *         description: Server error
 */
router.route('/policy/:userId').patch(protect, markPrivacyPolicyAsRead);

/**
 * @swagger
 * /api/users/forget-password:
 *   post:
 *     summary: Request password reset
 *     description: Sends a password reset link to the user's email address.
 *     tags: [Users]
 *     requestBody:
 *       required: true
 *       content:
 *         application/json:
 *           schema:
 *             type: object
 *             required:
 *               - email
 *             properties:
 *               email:
 *                 type: string
 *                 example: john@example.com
 *     responses:
 *       200:
 *         description: Password reset link sent successfully
 *         content:
 *           application/json:
 *             schema:
 *               type: object
 *               properties:
 *                 message:
 *                   type: string
 *                   example: Password reset link sent to your email
 *       404:
 *         description: User not found
 *       500:
 *         description: Server error
 */
router.post('/forget-password', forgetPassword);

module.exports = router;<|MERGE_RESOLUTION|>--- conflicted
+++ resolved
@@ -704,14 +704,8 @@
  *       500:
  *         description: Server error
  */
-<<<<<<< HEAD
+
 router.route('/watchlists/:id').get(protect, getWatchlist);
-
-=======
-router.route('/watchlist/:id').get(protect, getWatchlist);
- 
->>>>>>> 67f4be2f
-
 
 /**
  * @swagger
