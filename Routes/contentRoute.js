const express = require('express');
const router = express.Router();
const { 
    getContent, 
    getRecentContent,
    getTopTenContent,
    getRecommendedContent,
    getRecentCreatorContent,
    createContent, 
    addComment,
    getComments,
    updateContent, 
    deleteContent, 
    getContentById, 
    approveContent,
    rejectContent,
    getUnapprovedContent,
    saveVideoProgress,
    getVideoProgress,
    ContinueWatching,
    addWatchlist,
    getWatchlist,
    removeWatchlist,
<<<<<<< HEAD
    combineVideosByIds,
=======
    combineVideos,
>>>>>>> bbe06902
} = require('../controllers/contentController');
const upload = require('../middleware/multer');
const { protect, admin } = require('../middleware/authmiddleware');

/**
 * @swagger
<<<<<<< HEAD
 * /api/content/combine-by-ids:
 *   post:
 *     summary: Combine existing videos and remove silences
 *     description: Merges 2 to 5 existing video clips into a single video and removes silences. This is an admin-only feature that runs as a background process.
=======
 * /api/content/combine:
 *   post:
 *     summary: Combine multiple videos and remove silences
 *     description: Merges 2 to 5 video clips into a single video and removes silences. This is an admin-only feature.
>>>>>>> bbe06902
 *     tags: [Content]
 *     security:
 *       - BearerAuth: []
 *     requestBody:
 *       required: true
 *       content:
<<<<<<< HEAD
 *         application/json:
=======
 *         multipart/form-data:
>>>>>>> bbe06902
 *           schema:
 *             type: object
 *             required:
 *               - title
 *               - category
 *               - description
 *               - credit
<<<<<<< HEAD
 *               - contentIds
 *             properties:
 *               title:
 *                 type: string
 *                 example: Combined Existing Videos
 *               category:
 *                 type: string
 *                 example: Education
 *               description:
 *                 type: string
 *                 example: A great video combined from existing content.
 *               credit:
 *                 type: string
 *                 example: Admin
 *               contentIds:
 *                 type: array
 *                 items:
 *                   type: string
 *                 description: An array of 2 to 5 content IDs to be combined.
 *                 example: ["65a6fc7b72128447ad32024e", "65a8025e3af4e7929b379e7b"]
 *     responses:
 *       202:
 *         description: Accepted for processing. The video combination has started in the background. The user will be notified upon completion.
 *         content:
 *           application/json:
 *             schema:
 *               type: object
 *               properties:
 *                 message:
 *                   type: string
 *                   example: "Video combination process started. You will be notified upon completion."
 *       400:
 *         description: Missing fields or invalid number of content IDs.
=======
 *               - videos
 *             properties:
 *               title:
 *                 type: string
 *                 example: Combined Awesome Video
 *               category:
 *                 type: string
 *                 example: Entertainment
 *               description:
 *                 type: string
 *                 example: A fun video combined from multiple clips.
 *               credit:
 *                 type: string
 *                 example: Admin Productions
 *               videos:
 *                 type: array
 *                 items:
 *                   type: string
 *                   format: binary
 *                 description: 2 to 5 video files to be combined.
 *     responses:
 *       201:
 *         description: Content combined and created successfully
 *         content:
 *           application/json:
 *             schema:
 *               $ref: '#/components/schemas/Content'
 *       400:
 *         description: Missing fields, invalid number of files, or invalid file types.
>>>>>>> bbe06902
 *       401:
 *         description: Unauthorized
 *       403:
 *         description: Admin access required
 *       500:
 *         description: Server error
 */
<<<<<<< HEAD
router.route('/combine-by-ids').post(protect, admin, combineVideosByIds);
=======
router.route('/combine').post(protect, admin, upload.array('videos', 5), combineVideos);
>>>>>>> bbe06902

/**
 * @swagger
 * components:
 *   schemas:
 *     Content:
 *       type: object
 *       properties:
 *         _id:
 *           type: string
 *           example: 65a6fc7b72128447ad32024e
 *         user:
 *           type: object
 *           properties:
 *             _id:
 *               type: string
 *               example: 65a8025e3af4e7929b379e7b
 *             name:
 *               type: string
 *               example: John Doe
 *         title:
 *           type: string
 *           example: Sample Video
 *         category:
 *           type: string
 *           example: Entertainment
 *         description:
 *           type: string
 *           example: A fun and engaging video.
 *         credit:
 *           type: string
 *           example: John Doe Productions
 *         thumbnail:
 *           type: string
 *           example: https://res.cloudinary.com/.../thumbnail.jpg
 *         video:
 *           type: string
 *           example: https://res.cloudinary.com/.../video.mp4
 *         cloudinary_video_id:
 *           type: string
 *           example: videos/video123
 *         cloudinary_thumbnail_id:
 *           type: string
 *           example: thumbnails/thumb123
 *         isApproved:
 *           type: boolean
 *           example: true
 *         views:
 *           type: integer
 *           example: 100
 *         viewers:
 *           type: array
 *           items:
 *             type: string
 *           example: ["65a8025e3af4e7929b379e7b"]
 *         viewerIPs:
 *           type: array
 *           items:
 *             type: string
 *           example: ["192.168.1.1"]
 *         likes:
 *           type: array
 *           items:
 *             type: string
 *           example: ["65a8025e3af4e7929b379e7b"]
 *         createdAt:
 *           type: string
 *           format: date-time
 *           example: 2023-01-15T12:00:00Z
 *         updatedAt:
 *           type: string
 *           format: date-time
 *           example: 2023-01-15T12:00:00Z
 */

/**
 * @swagger
 * /:
 *   get:
 *     summary: Get all approved content
 *     description: Retrieves a list of all approved content, populated with the creator's name. Includes caching with ETag.
 *     tags: [Content]
 *     security:
 *       - BearerAuth: []
 *     responses:
 *       200:
 *         description: List of approved content
 *         headers:
 *           Cache-Control:
 *             schema:
 *               type: string
 *               example: private, max-age=900
 *           ETag:
 *             schema:
 *               type: string
 *               example: "all-10-1697059200000"
 *         content:
 *           application/json:
 *             schema:
 *               type: array
 *               items:
 *                 $ref: '#/components/schemas/Content'
 *       304:
 *         description: Not Modified (ETag match)
 *       401:
 *         description: Unauthorized - Missing or invalid JWT token
 *       500:
 *         description: Server error
 */
router.route('/').get(getContent);    

/**
 * @swagger
 * /api/content:
 *   post:
 *     summary: Create new content
 *     description: Creates a new content item with a video, optional thumbnail, and a 10-second preview segment. Only creators and admins can create content. Admins' content is auto-approved; creators' content requires admin approval.
 *     tags: [Content]
 *     security:
 *       - BearerAuth: []
 *     requestBody:
 *       required: true
 *       content:
 *         multipart/form-data:
 *           schema:
 *             type: object
 *             required:
 *               - title
 *               - category
 *               - description
 *               - credit
 *               - userId
 *               - files
 *               - previewStart
 *               - previewEnd
 *             properties:
 *               title:
 *                 type: string
 *                 example: My Awesome Video
 *               category:
 *                 type: string
 *                 example: Entertainment
 *               description:
 *                 type: string
 *                 example: A fun video about...
 *               credit:
 *                 type: string
 *                 example: John Doe
 *               userId:
 *                 type: string
 *                 example: 65a8025e3af4e7929b379e7a
 *               previewStart:
 *                 type: number
 *                 example: 30
 *                 description: Start time of the 10-second preview (in seconds)
 *               previewEnd:
 *                 type: number
 *                 example: 40
 *                 description: End time of the 10-second preview (in seconds)
 *               files:
 *                 type: array
 *                 items:
 *                   type: string
 *                   format: binary
 *                 description: Video file (required) and optional thumbnail image
 *     responses:
 *       201:
 *         description: Content created successfully
 *         content:
 *           application/json:
 *             schema:
 *               type: object
 *               properties:
 *                 _id:
 *                   type: string
 *                   example: 65a8025e3af4e7929b379e7b
 *                 user:
 *                   type: string
 *                   example: 65a8025e3af4e7929b379e7a
 *                 title:
 *                   type: string
 *                   example: My Awesome Video
 *                 category:
 *                   type: string
 *                   example: Entertainment
 *                 description:
 *                   type: string
 *                   example: A fun video about...
 *                 credit:
 *                   type: string
 *                   example: John Doe
 *                 thumbnail:
 *                   type: string
 *                   example: https://res.cloudinary.com/.../thumbnail.jpg
 *                 video:
 *                   type: string
 *                   example: https://res.cloudinary.com/.../video.mp4
 *                 cloudinary_video_id:
 *                   type: string
 *                   example: videos/video123
 *                 cloudinary_thumbnail_id:
 *                   type: string
 *                   example: thumbnails/thumb123
 *                 shortPreview:
 *                   type: object
 *                   properties:
 *                     start:
 *                       type: number
 *                       example: 30
 *                     end:
 *                       type: number
 *                       example: 40
 *                 isApproved:
 *                   type: boolean
 *                   example: false
 *                 previewUrl:
 *                   type: string
 *                   example: https://res.cloudinary.com/.../so_30,eo_40/video123.mp4
 *       400:
 *         description: Missing fields, invalid file types, or invalid preview timeline
 *       401:
 *         description: Unauthorized
 *       403:
 *         description: User is not a creator or admin
 *       500:
 *         description: Server error
 */
router.route('/').post(protect, upload.array('files', 2), createContent);


/**
 * @swagger
 * /api/content/{contentId}/comment:
 *   post:
 *     summary: Add a comment to content
 *     description: Allows an authenticated user to post a comment on a specific content item.
 *     tags: [Content]
 *     security:
 *       - BearerAuth: []
 *     parameters:
 *       - in: path
 *         name: contentId
 *         required: true
 *         schema:
 *           type: string
 *         description: ID of the content to comment on
 *     requestBody:
 *       required: true
 *       content:
 *         application/json:
 *           schema:
 *             type: object
 *             required:
 *               - text
 *             properties:
 *               text:
 *                 type: string
 *                 example: Great video! Loved the content!
 *                 description: The comment text (max 1000 characters)
 *     responses:
 *       201:
 *         description: Comment added successfully
 *         content:
 *           application/json:
 *             schema:
 *               type: object
 *               properties:
 *                 message:
 *                   type: string
 *                   example: Comment added successfully!
 *                 comment:
 *                   type: object
 *                   properties:
 *                     user:
 *                       type: object
 *                       properties:
 *                         _id:
 *                           type: string
 *                           example: 65a8025e3af4e7929b379e7a
 *                         name:
 *                           type: string
 *                           example: John Doe
 *                         profileImage:
 *                           type: string
 *                           example: https://res.cloudinary.com/.../profile.jpg
 *                     text:
 *                       type: string
 *                       example: Great video! Loved the content!
 *                     createdAt:
 *                       type: string
 *                       format: date-time
 *                       example: 2025-05-27T15:40:59.819Z
 *       400:
 *         description: Missing or invalid comment text
 *       401:
 *         description: Unauthorized
 *       404:
 *         description: Content or user not found
 *       500:
 *         description: Server error
 */
router.route('/:contentId/comment').post(protect, addComment);


/**
 * @swagger
 * /api/content/{id}/comments:
 *   get:
 *     summary: Get comments for a content item
 *     description: Retrieves all comments for a specific content item, with pagination.
 *     tags: [Content]
 *     parameters:
 *       - in: path
 *         name: id
 *         required: true
 *         schema:
 *           type: string
 *         description: MongoDB ObjectId of the content
 *       - in: query
 *         name: page
 *         schema:
 *           type: integer
 *           default: 1
 *         description: Page number for pagination
 *       - in: query
 *         name: limit
 *         schema:
 *           type: integer
 *           default: 10
 *         description: Number of comments per page
 *     responses:
 *       200:
 *         description: Comments retrieved successfully
 *         content:
 *           application/json:
 *             schema:
 *               type: object
 *               properties:
 *                 message:
 *                   type: string
 *                   example: Comments retrieved successfully
 *                 totalComments:
 *                   type: integer
 *                   example: 25
 *                 page:
 *                   type: integer
 *                   example: 1
 *                 limit:
 *                   type: integer
 *                   example: 10
 *                 comments:
 *                   type: array
 *                   items:
 *                     type: object
 *                     properties:
 *                       user:
 *                         type: object
 *                         properties:
 *                           _id: { type: string }
 *                           name: { type: string }
 *                           profileImage: { type: string }
 *                       text: { type: string }
 *                       createdAt: { type: string, format: date-time }
 *       400:
 *         description: Invalid content ID
 *       404:
 *         description: Content not found
 *       500:
 *         description: Server error
 */
router.route('/:id/comments').get(getComments);



/**
 * @swagger
 * /new:
 *   get:
 *     summary: Get recent content
 *     description: Retrieves the 10 most recently created approved content items, sorted by creation date. Includes caching with ETag.
 *     tags: [Content]
 *     security:
 *       - BearerAuth: []
 *     responses:
 *       200:
 *         description: List of recent content
 *         headers:
 *           Cache-Control:
 *             schema:
 *               type: string
 *               example: private, max-age=900
 *           ETag:
 *             schema:
 *               type: string
 *               example: "recent-10-1697059200000"
 *         content:
 *           application/json:
 *             schema:
 *               type: array
 *               items:
 *                 $ref: '#/components/schemas/Content'
 *       304:
 *         description: Not Modified (ETag match)
 *       401:
 *         description: Unauthorized - Missing or invalid JWT token
 *       500:
 *         description: Server error
 */
router.route('/new').get(getRecentContent);

/**
 * @swagger
 * /top-ten:
 *   get:
 *     summary: Get top 10 most viewed content
 *     description: Retrieves the 10 most viewed approved content items, sorted by views in descending order.
 *     tags: [Content]
 *     security:
 *       - BearerAuth: []
 *     responses:
 *       200:
 *         description: List of top 10 content
 *         content:
 *           application/json:
 *             schema:
 *               type: array
 *               items:
 *                 $ref: '#/components/schemas/Content'
 *       304:
 *         description: Not Modified (ETag match)
 *       401:
 *         description: Unauthorized - Missing or invalid JWT token
 *       500:
 *         description: Server error
 */
router.route('/top-ten').get(getTopTenContent);

/**
 * @swagger
 * /recommended/{id}:
 *   get:
 *     summary: Get recommended content based on category
 *     description: Retrieves a list of approved content items that share the same category as the specified content ID.
 *     tags: [Content]
 *     security:
 *       - BearerAuth: []
 *     parameters:
 *       - in: path
 *         name: id
 *         required: true
 *         schema:
 *           type: string
 *         description: MongoDB ObjectId of the content to base recommendations on
 *     responses:
 *       200:
 *         description: List of recommended content
 *         content:
 *           application/json:
 *             schema:
 *               type: array
 *               items:
 *                 $ref: '#/components/schemas/Content'
 *       401:
 *         description: Unauthorized - Missing or invalid JWT token
 *       404:
 *         description: Content not found
 *       500:
 *         description: Server error
 */
router.route('/recommended/:id').get(protect, getRecommendedContent);

/**
 * @swagger
 * /api/content/{userId}/recent:
 *   get:
 *     summary: Get the most recent approved content for a specific creator
 *     description: Retrieves the single most recent approved content item created by the specified creator, sorted by creation date. Includes caching with ETag.
 *     tags: [Content]
 *     parameters:
 *       - in: path
 *         name: userId
 *         required: true
 *         schema:
 *           type: string
 *         description: Creator's user ID
 *     responses:
 *       200:
 *         description: Most recent creator content retrieved successfully
 *         headers:
 *           Cache-Control:
 *             schema:
 *               type: string
 *               example: private, max-age=900
 *           ETag:
 *             schema:
 *               type: string
 *               example: "creator-recent-682fa4973b7d2a9c142724e3-1697059200000"
 *         content:
 *           application/json:
 *             schema:
 *               type: object
 *               properties:
 *                 message:
 *                   type: string
 *                   example: Most recent creator content retrieved successfully
 *                 content:
 *                   oneOf:
 *                     - $ref: '#/components/schemas/Content'
 *                     - type: null
 *       304:
 *         description: Not Modified (ETag match)
 *       400:
 *         description: Invalid creator ID format or user is not a creator
 *       404:
 *         description: Creator not found
 *       500:
 *         description: Server error
 */
router.route('/:userId/recent').get(getRecentCreatorContent);

/**
 * @swagger
 * /unapproved:
 *   get:
 *     summary: Get unapproved content
 *     description: Retrieves a list of unapproved content items (admin only). Includes caching with ETag.
 *     tags: [Content]
 *     security:
 *       - BearerAuth: []
 *     responses:
 *       200:
 *         description: List of unapproved content
 *         headers:
 *           Cache-Control:
 *             schema:
 *               type: string
 *               example: private, max-age=300
 *           ETag:
 *             schema:
 *               type: string
 *               example: "unapproved-5-1697059200000"
 *         content:
 *           application/json:
 *             schema:
 *               type: array
 *               items:
 *                 $ref: '#/components/schemas/Content'
 *       304:
 *         description: Not Modified (ETag match)
 *       401:
 *         description: Unauthorized - Missing or invalid JWT token
 *       403:
 *         description: Forbidden - Admin access required
 *       500:
 *         description: Server error
 */
router.route('/unapproved').get(protect, getUnapprovedContent);

/**
 * @swagger
 * /{id}:
 *   get:
 *     summary: Get content by ID
 *     description: Retrieves a specific content item by ID, increments view count if not previously viewed by the user or IP. Includes caching with ETag.
 *     tags: [Content]
 *     security:
 *       - BearerAuth: []
 *     parameters:
 *       - in: path
 *         name: id
 *         required: true
 *         schema:
 *           type: string
 *         description: MongoDB ObjectId of the content
 *     responses:
 *       200:
 *         description: Content retrieved successfully
 *         headers:
 *           Cache-Control:
 *             schema:
 *               type: string
 *               example: private, max-age=3600
 *           ETag:
 *             schema:
 *               type: string
 *               example: "65a6fc7b72128447ad32024e-1697059200000"
 *         content:
 *           application/json:
 *             schema:
 *               $ref: '#/components/schemas/Content'
 *       304:
 *         description: Not Modified (ETag match)
 *       401:
 *         description: Unauthorized - Missing or invalid JWT token
 *       404:
 *         description: Content not found
 *       500:
 *         description: Server error
 */
router.route('/:id').get(getContentById);

/**
 * @swagger
 * /{id}:
 *   put:
 *     summary: Update content
 *     description: Updates a specific content item by ID, optionally replacing the thumbnail. Only the thumbnail can be updated as a file; other fields are updated via JSON.
 *     tags: [Content]
 *     security:
 *       - BearerAuth: []
 *     parameters:
 *       - in: path
 *         name: id
 *         required: true
 *         schema:
 *           type: string
 *         description: MongoDB ObjectId of the content
 *     requestBody:
 *       required: false
 *       content:
 *         multipart/form-data:
 *           schema:
 *             type: object
 *             properties:
 *               title:
 *                 type: string
 *                 example: Updated Video
 *               category:
 *                 type: string
 *                 example: Education
 *               description:
 *                 type: string
 *                 example: Updated description.
 *               credit:
 *                 type: string
 *                 example: Jane Doe Productions
 *               thumbnail:
 *                 type: string
 *                 format: binary
 *                 description: Optional new thumbnail file
 *               video:
 *                 type: string
 *                 example: https://res.cloudinary.com/.../new-video.mp4
 *                 description: Optional new video URL
 *               likes:
 *                 type: array
 *                 items:
 *                   type: string
 *                 example: ["65a8025e3af4e7929b379e7b"]
 *     responses:
 *       200:
 *         description: Content updated successfully
 *         content:
 *           application/json:
 *             schema:
 *               $ref: '#/components/schemas/Content'
 *       401:
 *         description: Unauthorized - Missing or invalid JWT token
 *       404:
 *         description: Content not found
 *       500:
 *         description: Server error
 */
router.route('/:id').put(protect, upload.single('thumbnail'), updateContent);

/**
 * @swagger
 * /{id}:
 *   delete:
 *     summary: Delete content
 *     description: Deletes a specific content item by ID, including its video and thumbnail from Cloudinary.
 *     tags: [Content]
 *     security:
 *       - BearerAuth: []
 *     parameters:
 *       - in: path
 *         name: id
 *         required: true
 *         schema:
 *           type: string
 *         description: MongoDB ObjectId of the content
 *     responses:
 *       200:
 *         description: Content deleted successfully
 *         content:
 *           application/json:
 *             schema:
 *               type: object
 *               properties:
 *                 message:
 *                   type: string
 *                   example: Content deleted successfully
 *       401:
 *         description: Unauthorized - Missing or invalid JWT token
 *       404:
 *         description: Content not found
 *       500:
 *         description: Server error
 */
router.route('/:id').delete(protect, deleteContent);

/**
 * @swagger
 * /api/content/approve/{id}:
 *   put:
 *     summary: Approve and optionally update content
 *     description: Approves a specific content item by ID (admin only). The admin can also optionally update content fields like title, category, description, and credit in the same request.
 *     tags: [Content]
 *     security:
 *       - BearerAuth: []
 *     parameters:
 *       - in: path
 *         name: id
 *         required: true
 *         schema:
 *           type: string
 *         description: MongoDB ObjectId of the content
 *     requestBody:
 *       required: false
 *       content:
 *         application/json:
 *           schema:
 *             type: object
 *             properties:
 *               title:
 *                 type: string
 *                 example: "Updated Content Title"
 *               category:
 *                 type: string
 *                 example: "Educational"
 *               description:
 *                 type: string
 *                 example: "This is the updated and approved description."
 *               credit:
 *                 type: string
 *                 example: "Updated Credits"
 *     responses:
 *       200:
 *         description: Content approved and updated successfully
 *         content:
 *           application/json:
 *             schema:
 *               type: object
 *               properties:
 *                 message:
 *                   type: string
 *                   example: Content approved and updated successfully
 *                 content:
 *                   $ref: '#/components/schemas/Content'
 *       400:
 *         description: Invalid content ID
 *       401:
 *         description: Unauthorized - Missing or invalid JWT token
 *       403:
 *         description: Forbidden - Admin access required
 *       404:
 *         description: Content not found
 *       500:
 *         description: Server error
 */
router.route('/approve/:id').put(protect, approveContent);

/**
 * @swagger
 * /api/content/reject/{id}:
 *   put:
 *     summary: Reject content
 *     description: Rejects a specific content item by ID with a reason (admin only).
 *     tags: [Content]
 *     security:
 *       - BearerAuth: []
 *     parameters:
 *       - in: path
 *         name: id
 *         required: true
 *         schema:
 *           type: string
 *         description: MongoDB ObjectId of the content
 *     requestBody:
 *       required: true
 *       content:
 *         application/json:
 *           schema:
 *             type: object
 *             required:
 *               - rejectionReason
 *             properties:
 *               rejectionReason:
 *                 type: string
 *                 example: Content does not meet quality standards
 *     responses:
 *       200:
 *         description: Content rejected successfully
 *         content:
 *           application/json:
 *             schema:
 *               type: object
 *               properties:
 *                 message:
 *                   type: string
 *                   example: Content rejected successfully
 *                 content:
 *                   $ref: '#/components/schemas/Content'
 *       400:
 *         description: Invalid content ID or rejection reason
 *       401:
 *         description: Unauthorized - Missing or invalid JWT token
 *       403:
 *         description: Forbidden - Admin access required
 *       404:
 *         description: Content not found
 *       500:
 *         description: Server error
 */
router.route('/reject/:id').put(protect, rejectContent);

/**
 * @swagger
 * /api/content/progress/{contentId}:
 *   post:
 *     summary: Update video progress
 *     description: Updates the playback progress for a specific video for the authenticated user.
 *     tags: [Content]
 *     security:
 *       - BearerAuth: []
 *     parameters:
 *       - in: path
 *         name: contentId
 *         required: true
 *         schema:
 *           type: string
 *         description: Content ID
 *     requestBody:
 *       required: true
 *       content:
 *         application/json:
 *           schema:
 *             type: object
 *             properties:
 *               progress:
 *                 type: number
 *                 example: 120.5
 *                 description: Playback progress in seconds
 *     responses:
 *       200:
 *         description: Video progress updated
 *         content:
 *           application/json:
 *             schema:
 *               type: object
 *               properties:
 *                 message:
 *                   type: string
 *                   example: Video progress updated successfully
 *                 progress:
 *                   type: number
 *                 contentId:
 *                   type: string
 *       400:
 *         description: Invalid content ID or progress value
 *       401:
 *         description: Unauthorized
 *       404:
 *         description: User or content not found
 *       500:
 *         description: Server error
 */
router.route('/progress/:contentId').post(protect, saveVideoProgress);

/**
 * @swagger
 * /progress/{contentId}:
 *   get:
 *     summary: Get video progress
 *     description: Retrieves the playback progress for a specific content item for the authenticated user. Includes caching with ETag.
 *     tags: [Content]
 *     security:
 *       - BearerAuth: []
 *     parameters:
 *       - in: path
 *         name: contentId
 *         required: true
 *         schema:
 *           type: string
 *         description: MongoDB ObjectId of the content
 *     responses:
 *       200:
 *         description: Video progress retrieved successfully
 *         headers:
 *           Cache-Control:
 *             schema:
 *               type: string
 *               example: private, max-age=300
 *           ETag:
 *             schema:
 *               type: string
 *               example: "progress-65a8025e3af4e7929b379e7b-65a6fc7b72128447ad32024e-120.5"
 *         content:
 *           application/json:
 *             schema:
 *               type: object
 *               properties:
 *                 progress:
 *                   type: number
 *                   example: 120.5
 *       304:
 *         description: Not Modified (ETag match)
 *       400:
 *         description: Content ID required
 *       401:
 *         description: Unauthorized - Missing or invalid JWT token
 *       404:
 *         description: User not found
 *       500:
 *         description: Server error
 */
router.route('/progress/:contentId').get(protect, getVideoProgress);

/**
 * @swagger
 * /api/content/continue-watching:
 *   get:
 *     summary: Get continue watching list
 *     description: Retrieves all videos the authenticated user has started watching, including video details and playback progress. Includes caching with ETag.
 *     tags: [Content]
 *     security:
 *       - BearerAuth: []
 *     responses:
 *       200:
 *         description: Continue watching list retrieved successfully
 *         headers:
 *           Cache-Control:
 *             schema:
 *               type: string
 *               example: private, max-age=300
 *           ETag:
 *             schema:
 *               type: string
 *               example: "continue-watching-682fa4973b7d2a9c142724e3-[...]"
 *         content:
 *           application/json:
 *             schema:
 *               type: object
 *               properties:
 *                 message:
 *                   type: string
 *                   example: Continue watching list retrieved successfully
 *                 continueWatching:
 *                   type: array
 *                   items:
 *                     type: object
 *                     properties:
 *                       contentId:
 *                         type: string
 *                         example: 6835dd0b1d00e49b7470f471
 *                       title:
 *                         type: string
 *                       category:
 *                         type: string
 *                       description:
 *                         type: string
 *                       thumbnail:
 *                         type: string
 *                       video:
 *                         type: string
 *                       videoPreviewUrl:
 *                         type: string
 *                       duration:
 *                         type: number
 *                       views:
 *                         type: number
 *                       likes:
 *                         type: array
 *                         items:
 *                           type: string
 *                       createdAt:
 *                         type: string
 *                         format: date-time
 *                       progress:
 *                         type: number
 *       304:
 *         description: Not Modified (ETag match)
 *       401:
 *         description: Unauthorized
 *       404:
 *         description: User not found
 *       500:
 *         description: Server error
 */
router.route('/continue-watching').get(protect, ContinueWatching);

/**
 * @swagger
 * /api/content/watchlist/add:
 *   post:
 *     summary: Add content to watchlist
 *     description: Adds a content ID to the authenticated user's watchlist.
 *     tags: [Content]
 *     security:
 *       - BearerAuth: []
 *     requestBody:
 *       required: true
 *       content:
 *         application/json:
 *           schema:
 *             type: object
 *             required:
 *               - contentId
 *             properties:
 *               contentId:
 *                 type: string
 *                 example: "65a6fc7b72128447ad32024e"
 *     responses:
 *       200:
 *         description: Content added to watchlist
 *         content:
 *           application/json:
 *             schema:
 *               type: object
 *               properties:
 *                 contentId:
 *                   type: string
 *                   example: "65a6fc7b72128447ad32024e"
 *                 message:
 *                   type: string
 *                   example: Content added to watchlist!
 *       400:
 *         description: Content already in watchlist or invalid ID
 *       401:
 *         description: Unauthorized
 *       404:
 *         description: User or content not found
 *       500:
 *         description: Server error
 */
router.route('/watchlist/add').post(protect, addWatchlist);

/**
 * @swagger
 * /api/content/watchlist/all:
 *   get:
 *     summary: Get user's watchlist
 *     description: Retrieves the watchlist of the authenticated user.
 *     tags: [Content]
 *     security:
 *       - BearerAuth: []
 *     responses:
 *       200:
 *         description: User's watchlist
 *         content:
 *           application/json:
 *             schema:
 *               type: object
 *               properties:
 *                 watchList:
 *                   type: array
 *                   items:
 *                     $ref: '#/components/schemas/Content'
 *       401:
 *         description: Unauthorized
 *       404:
 *         description: User not found
 *       500:
 *         description: Server error
 */
router.route('/watchlist/all').get(protect, getWatchlist);

/**
 * @swagger 
 * /api/content/watchlist/remove:
 *   post:
 *     summary: Remove content from watchlist
 *     description: Removes a content ID from the authenticated user's watchlist.
 *     tags: [Content]
 *     security:
 *       - BearerAuth: []
 *     requestBody:
 *       required: true
 *       content:
 *         application/json:
 *           schema:
 *             type: object
 *             required:
 *               - contentId
 *             properties:
 *               contentId:
 *                 type: string
 *                 example: "65a6fc7b72128447ad32024e"
 *     responses:
 *       200:
 *         description: Content removed from watchlist
 *         content:
 *           application/json:
 *             schema:
 *               type: object
 *               properties:
 *                 contentId:
 *                   type: string
 *                   example: "65a6fc7b72128447ad32024e"
 *                 message:
 *                   type: string
 *                   example: Content removed from watchlist!
 *       400:
 *         description: Content not in watchlist or invalid ID
 *       401:
 *         description: Unauthorized
 *       404:
 *         description: User or content not found
 *       500:
 *         description: Server error
 */
router.route('/watchlist/remove').post(protect, removeWatchlist);

module.exports = router;     <|MERGE_RESOLUTION|>--- conflicted
+++ resolved
@@ -21,39 +21,24 @@
     addWatchlist,
     getWatchlist,
     removeWatchlist,
-<<<<<<< HEAD
     combineVideosByIds,
-=======
-    combineVideos,
->>>>>>> bbe06902
 } = require('../controllers/contentController');
 const upload = require('../middleware/multer');
 const { protect, admin } = require('../middleware/authmiddleware');
 
 /**
  * @swagger
-<<<<<<< HEAD
  * /api/content/combine-by-ids:
  *   post:
  *     summary: Combine existing videos and remove silences
  *     description: Merges 2 to 5 existing video clips into a single video and removes silences. This is an admin-only feature that runs as a background process.
-=======
- * /api/content/combine:
- *   post:
- *     summary: Combine multiple videos and remove silences
- *     description: Merges 2 to 5 video clips into a single video and removes silences. This is an admin-only feature.
->>>>>>> bbe06902
  *     tags: [Content]
  *     security:
  *       - BearerAuth: []
  *     requestBody:
  *       required: true
  *       content:
-<<<<<<< HEAD
  *         application/json:
-=======
- *         multipart/form-data:
->>>>>>> bbe06902
  *           schema:
  *             type: object
  *             required:
@@ -61,7 +46,6 @@
  *               - category
  *               - description
  *               - credit
-<<<<<<< HEAD
  *               - contentIds
  *             properties:
  *               title:
@@ -95,37 +79,6 @@
  *                   example: "Video combination process started. You will be notified upon completion."
  *       400:
  *         description: Missing fields or invalid number of content IDs.
-=======
- *               - videos
- *             properties:
- *               title:
- *                 type: string
- *                 example: Combined Awesome Video
- *               category:
- *                 type: string
- *                 example: Entertainment
- *               description:
- *                 type: string
- *                 example: A fun video combined from multiple clips.
- *               credit:
- *                 type: string
- *                 example: Admin Productions
- *               videos:
- *                 type: array
- *                 items:
- *                   type: string
- *                   format: binary
- *                 description: 2 to 5 video files to be combined.
- *     responses:
- *       201:
- *         description: Content combined and created successfully
- *         content:
- *           application/json:
- *             schema:
- *               $ref: '#/components/schemas/Content'
- *       400:
- *         description: Missing fields, invalid number of files, or invalid file types.
->>>>>>> bbe06902
  *       401:
  *         description: Unauthorized
  *       403:
@@ -133,11 +86,8 @@
  *       500:
  *         description: Server error
  */
-<<<<<<< HEAD
+
 router.route('/combine-by-ids').post(protect, admin, combineVideosByIds);
-=======
-router.route('/combine').post(protect, admin, upload.array('videos', 5), combineVideos);
->>>>>>> bbe06902
 
 /**
  * @swagger
