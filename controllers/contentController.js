const asyncHandler = require('express-async-handler');
const contentSchema = require('../models/contentModel');
const Highlight = require('../models/highlightModel');
const userSchema = require('../models/userModel');
const cloudinary = require('../config/cloudinary');
const nodemailer = require('nodemailer');
const mongoose = require('mongoose'); // Add mongoose import
const fs = require('fs');
const { setEtagAndCache } = require('../utils/responseHelpers');
const aiService = require('../ai/ai-service');
<<<<<<< HEAD
const path = require('path');
=======
const { getSilentParts } = require('@remotion/renderer');
const ffmpeg = require('fluent-ffmpeg');
const path = require('path');

>>>>>>> bbe06902

const transporter = nodemailer.createTransport({
    service: 'Gmail',
    auth: {
        user: process.env.EMAIL_USERNAME,
        pass: process.env.EMAIL_PASSWORD
    }
});

// @desc Get All Content
// @route GET /api/content 
// @access Private
const getContent = asyncHandler(async (req, res) => {
    const content = await contentSchema.find({ isApproved: true }).populate('user', 'name').lean();
    const lastUpdated = content.length > 0 ? Math.max(...content.map(c => c.updatedAt.getTime())) : 0;
    const etag = `"all-${content.length}-${lastUpdated}"`;

    if (req.get('If-None-Match') === etag) return res.status(304).end();

    setEtagAndCache(res, etag, 900);
    res.status(200).json(content);
});

// @desc Get Recent Content (last 10)
// @route GET /api/content/new
// @access Private
const getRecentContent = asyncHandler(async (req, res) => {
    try {
        const recentContents = await contentSchema.find({ isApproved: true })
            .sort({ createdAt: -1 })
            .limit(10)
            .populate('user', 'name');

        // Generate an ETag based on recent content
        const lastCreated = recentContents.length > 0 ? recentContents[0].createdAt.getTime() : 0;
        const etag = `"recent-${recentContents.length}-${lastCreated}"`;

        if (req.get('If-None-Match') === etag) {
            return res.status(304).end();
        }

        res.set({
            'Cache-Control': 'private, max-age=900', // Cache for 15 minutes
            'ETag': etag,
        });

        res.status(200).json(recentContents);
    } catch (error) {
        res.status(500).json({ error: 'Server error' });
    }
});

// @desc Get Top 10 Content
// @route GET /api/content/top-ten
// @access Private
const getTopTenContent = asyncHandler(async (req, res) => {
    try {
        const topContents = await contentSchema.find({ isApproved: true })
            .sort({ views: -1 })
            .limit(10)
            .populate('user', 'name')
            .lean();

        const lastUpdated = topContents.length > 0 ? Math.max(...topContents.map(c => c.updatedAt.getTime())) : 0;
        const etag = `"top-10-${topContents.length}-${lastUpdated}"`;

        if (req.get('If-None-Match') === etag) {
            return res.status(304).end();
        }

        setEtagAndCache(res, etag, 900); // Cache for 15 minutes
        res.status(200).json(topContents);
    } catch (error) {
        res.status(500).json({ error: 'Server error' });
    }
});

// @desc Get Recommended Content
// @route GET /api/content/recommended/:id
// @access Private
const getRecommendedContent = asyncHandler(async (req, res) => {
    try {
        const content = await contentSchema.findById(req.params.id);

        if (!content || !content.contentEmbedding || content.contentEmbedding.length === 0) {
            return res.status(404).json({ error: 'Content not found or does not have an embedding for recommendations.' });
        }

        // This is a simplified cosine similarity calculation.
        // For production, a dedicated vector database would be more efficient.
        const allContent = await contentSchema.find({
            isApproved: true,
            _id: { $ne: req.params.id },
            contentEmbedding: { $exists: true, $ne: [] }
        }).lean();

        const recommendedContents = allContent.map(otherContent => {
            const similarity = cosineSimilarity(content.contentEmbedding, otherContent.contentEmbedding);
            return { ...otherContent, similarity };
        })
        .sort((a, b) => b.similarity - a.similarity)
        .slice(0, 10); // Get top 10 recommendations

        res.status(200).json(recommendedContents);
    } catch (error) {
        console.error('Error getting recommended content:', error);
        res.status(500).json({ error: 'Server error' });
    }
});

function cosineSimilarity(vecA, vecB) {
    if (!vecA || !vecB || vecA.length !== vecB.length) {
        return 0;
    }

    let dotProduct = 0;
    let normA = 0;
    let normB = 0;
    for (let i = 0; i < vecA.length; i++) {
        dotProduct += vecA[i] * vecB[i];
        normA += vecA[i] * vecA[i];
        normB += vecB[i] * vecB[i];
    }

    if (normA === 0 || normB === 0) {
        return 0;
    }

    return dotProduct / (Math.sqrt(normA) * Math.sqrt(normB));
}

// @desc    Get the most recent approved content for a specific creator
// @route   GET /api/content/creator/:userId/recent
// @access  Public
const getRecentCreatorContent = asyncHandler(async (req, res) => {
    const { userId } = req.params;

    console.log('Requested creator userId:', userId); // Debug

    // Validate userId format
    if (!mongoose.Types.ObjectId.isValid(userId)) {
        console.error('Invalid userId format:', userId);
        return res.status(400).json({ error: 'Invalid creator ID format' });
    }

    try {
        // Verify user exists and is a creator
        const user = await userSchema.findById(userId).select('name role');
        if (!user) {
            console.error('User not found for ID:', userId);
            return res.status(404).json({ error: 'Creator not found' });
        }
        if (user.role !== 'creator') {
            console.error('User is not a creator:', userId);
            return res.status(400).json({ error: 'User is not a creator' });
        }

        // Fetch the most recent approved content
        const recentContent = await contentSchema.findOne({
            user: userId,
            isApproved: true,
        })
            .sort({ createdAt: -1 })
            .populate('user', 'name')
            .populate({
                path: 'comments.user',
                select: 'name profileImage',
            });

        // Generate ETag
        const lastCreated = recentContent ? recentContent.createdAt.getTime() : 0;
        const etag = `"creator-recent-${userId}-${lastCreated}"`;

        if (req.get('If-None-Match') === etag) {
            return res.status(304).end();
        }

        res.set({
            'Cache-Control': 'private, max-age=900', // Cache for 15 minutes
            'ETag': etag,
        });

        res.status(200).json({
            message: recentContent ? 'Most recent creator content retrieved successfully' : 'No approved content found for this creator',
            content: recentContent || null,
        });
    } catch (error) {
        console.error('Get most recent creator content error:', {
            message: error.message || 'No message',
            name: error.name || 'No name',
            stack: error.stack || 'No stack',
        });
        if (error.name === 'CastError') {
            return res.status(400).json({ error: 'Invalid data detected', details: error.message });
        }
        res.status(500).json({ error: 'Server error', details: error.message || 'Unknown error' });
    }
});



// @desc Get All Unapproved Content
// @route GET /api/content/unapproved
// @access Private (Admin only)
const getUnapprovedContent = asyncHandler(async (req, res) => {
    try {
        const content = await contentSchema.find({ isApproved: false }).populate('user', 'name');

        // Generate an ETag based on unapproved content
        const lastUpdated = content.length > 0 ? Math.max(...content.map(c => c.updatedAt.getTime())) : 0;
        const etag = `"unapproved-${content.length}-${lastUpdated}"`;

        if (req.get('If-None-Match') === etag) {
            return res.status(304).end();
        }

        res.set({
            'Cache-Control': 'private, max-age=300', // Cache for 5 minutes (more volatile)
            'ETag': etag,
        });

        res.status(200).json(content);
    } catch (error) {
        console.error(`Error fetching unapproved content: ${error.message}`);
        res.status(500).json({ error: 'Server error, please try again later' });
    }
});

// @desc Get Content by ID
// @route GET /api/content/:id
// @access Private
const getContentById = asyncHandler(async (req, res) => {
    const { id } = req.params;
    const userId = req.user ? req.user._id : null;
    const viewerIP = req.ip;

    const content = await contentSchema.findById(id).populate('user', 'name');
    if (!content) {
        return res.status(404).json({ error: 'Content not found' });
    }

    // Check if the viewer has already viewed this content
    const hasViewed = (userId && content.viewers.some(viewer => viewer.toString() === userId.toString())) ||
                      content.viewerIPs.includes(viewerIP);

    if (!hasViewed) {
        content.views += 1;
        if (userId) {
            content.viewers.push(userId);
        } else {
            content.viewerIPs.push(viewerIP);
        }
        await content.save();
    }

    // Generate an ETag based on content ID and last update
    const etag = `"${id}-${content.updatedAt.getTime()}"`;

    if (req.get('If-None-Match') === etag) {
        return res.status(304).end();
    }

    res.set({
        'Cache-Control': 'private, max-age=3600', // Cache for 1 hour (individual content is fairly static)
        'ETag': etag,
    });

    const contentData = content.toObject();
    if (content.highlight) {
        const highlight = await Highlight.findById(content.highlight);
        if (highlight) {
            contentData.highlight = highlight.toObject();
            contentData.highlightUrl = `https://res.cloudinary.com/${process.env.CLOUDINARY_CLOUD_NAME}/video/upload/so_${highlight.startTime},eo_${highlight.endTime}/${content.cloudinary_video_id}.mp4`;
        }
    }

    res.status(200).json(contentData);
});

// @desc Create Content
// @route POST /api/content
// @access Private 

const createContent = asyncHandler(async (req, res) => {
    try {
        const { title, category, description, credit, userId, previewStart, previewEnd, languageCode } = req.body;

        // Validate required fields
        if (!title || !category || !description || !credit || !userId) {
            return res.status(400).json({ error: 'Important fields missing!' });
        }

        // Validate preview timeline
        const start = parseFloat(previewStart); 
        const end = parseFloat(previewEnd);
        if (isNaN(start) || isNaN(end)) {
            return res.status(400).json({ error: 'Preview start and end times are required!' });
        }
        if (end - start !== 10) {
            return res.status(400).json({ error: 'Preview segment must be exactly 10 seconds!' });
        }
        if (start < 0) {
            return res.status(400).json({ error: 'Preview start time cannot be negative!' });
        }

        // Validate files
        if (!req.files || req.files.length === 0) {
            return res.status(400).json({ error: 'At least a video file is required!' });
        }

        let videoFile, thumbnailFile;

        // Separate video and thumbnail files based on MIME type
        req.files.forEach(file => {
            if (file.mimetype.toLowerCase().startsWith('video/')) {
                videoFile = file;
            } else if (file.mimetype.toLowerCase().startsWith('image/')) {
                thumbnailFile = file;
            }
        });

        if (!videoFile) {
            return res.status(400).json({ error: 'Video file is required!' });
        }

        // Generate captions
        let initialCaptions = [];
        try {
            const captionText = await aiService.generateCaptions(videoFile.path, null, languageCode);
            if (captionText) {
                initialCaptions.push({
                    languageCode: languageCode || 'en_us',
                    text: captionText,
                });
            }
        } catch (captionError) {
            console.error('Failed to generate initial captions:', captionError);
            // We can decide if captioning failure should block the upload.
            // For now, we'll just log the error and continue without captions.
        }

        // Upload video to Cloudinary first
        const videoResult = await cloudinary.uploader.upload(videoFile.path, {
            resource_type: 'video',
            folder: 'videos',
            eager: [{
                width: 1280,
                height: 720,
                crop: 'fill',
                gravity: 'auto',
                format: 'jpg',
                start_offset: '2',
            }],
        });

        // Clean up video file immediately after upload
        try {
            fs.unlinkSync(videoFile.path);
        } catch (cleanupError) {
            console.warn('Failed to delete video temp file:', cleanupError.message);
        }

        // AI Content Moderation
        let moderationResult = { status: 'needs_review', labels: [] };
        try {
            moderationResult = await aiService.analyzeVideoForModeration(videoResult.secure_url);
        } catch (moderationError) {
            console.error('Failed to analyze video for moderation:', moderationError);
        }

        // Fetch video metadata to get duration
        let videoDuration = Infinity; // Default to allow preview if metadata fetch fails
        try {
            const videoInfo = await cloudinary.api.resource(videoResult.public_id, {
                resource_type: 'video',
            });
            videoDuration = videoInfo.duration; // Duration in seconds
            console.log(`Video duration: ${videoDuration}s`);
        } catch (metadataError) {
            console.warn('Failed to fetch video metadata:', metadataError.message);
            // Proceed without duration validation to avoid blocking upload
        }

        // Validate preview timeline against video duration
        if (end > videoDuration) {
            return res.status(400).json({
                error: `Preview end time (${end}s) exceeds video duration (${videoDuration}s)!`,
            });
        }

        let thumbnailUrl = '';
        let cloudinaryThumbnailId = '';

        // Upload manual thumbnail if provided
        if (thumbnailFile) {
            const thumbnailResult = await cloudinary.uploader.upload(thumbnailFile.path, {
                folder: 'thumbnails',
                transformation: [
                    { width: 1280, height: 720, crop: 'fill', gravity: 'auto' },
                ],
            });
            try {
                fs.unlinkSync(thumbnailFile.path);
            } catch (cleanupError) {
                console.warn('Failed to delete thumbnail temp file:', cleanupError.message);
            }
            thumbnailUrl = thumbnailResult.secure_url;
            cloudinaryThumbnailId = thumbnailResult.public_id;
        } else {
            thumbnailUrl = videoResult.eager?.[0]?.secure_url || '';
        }

        // Validate user
        const user = await userSchema.findById(userId);
        if (!user || (user.role !== 'creator' && user.role !== 'admin')) {
            return res.status(403).json({ error: 'Unauthorized to create content' });
        }
        if (userId !== req.user.id) {
            return res.status(403).json({ error: 'Cannot create content for another user!' });
        }

        let isApproved = user.role === 'admin';
        let rejectionReason = '';

        if (moderationResult.status === 'approved' && user.role !== 'admin') {
            isApproved = true;
        } else if (moderationResult.status === 'rejected') {
            isApproved = false;
            rejectionReason = `Content automatically rejected by AI due to: ${moderationResult.labels.join(', ')}`;
        }


        // Generate content embeddings
        let contentEmbedding = [];
        try {
            contentEmbedding = await aiService.generateEmbeddings({ title, description, category });
        } catch (embeddingError) {
            console.error('Failed to generate content embeddings:', embeddingError);
            // We can decide if this failure should block the upload.
            // For now, we'll just log the error and continue.
        }

        // Create content with preview timeline
        const content = await contentSchema.create({
            user: userId,
            title,
            category,
            description,
            credit,
            thumbnail: thumbnailUrl,
            video: videoResult.secure_url,
            cloudinary_video_id: videoResult.public_id,
            cloudinary_thumbnail_id: cloudinaryThumbnailId,
            shortPreview: { start, end },
            isApproved,
            rejectionReason: rejectionReason || undefined,
            captions: initialCaptions,
            contentEmbedding,
            aiModerationStatus: moderationResult.status,
            aiModerationLabels: moderationResult.labels,
        });

        // Generate preview URL
        const previewUrl = `https://res.cloudinary.com/${process.env.CLOUDINARY_CLOUD_NAME}/video/upload/so_${start},eo_${end}/${videoResult.public_id}.mp4`;

        // Send email to admins if not approved
        if (!isApproved) {
            const admins = await userSchema.find({ role: 'admin' });
            admins.forEach(admin => {
                const mailOptions = {
                    from: `"PlaymoodTV 📺" <${process.env.EMAIL_USERNAME}>`,
                    to: admin.email,
                    subject: 'New Content Approval Request',
                    html: `
                        <html>
                            <head>
                                <style>
                                    body { font-family: Arial, sans-serif; background-color: #f0f0f0; color: #333; padding: 20px; }
                                    .container { max-width: 600px; margin: 0 auto; background-color: #ffffff; padding: 20px; border-radius: 8px; box-shadow: 0px 0px 10px rgba(0, 0, 0, 0.1); }
                                    .header { background-color: tomato; color: white; padding: 10px; text-align: center; border-top-left-radius: 8px; border-top-right-radius: 8px; }
                                    .content { padding: 20px; }
                                    .approve-button { display: inline-block; padding: 10px 20px; background-color: tomato; color: white; text-decoration: none; border-radius: 5px; }
                                    .footer { margin-top: 20px; text-align: center; color: #666; font-size: 12px; }
                                </style>
                            </head>
                            <body>
                                <div class="container">
                                    <div class="header">
                                        <h2>New Content Approval Request</h2>
                                    </div>
                                    <div class="content">
                                        <p>Dear ${admin.name},</p>
                                        <p>A new content titled "${title}" has been created and requires your approval.</p>
                                        <p>Preview: <a href="${previewUrl}" target="_blank">View 10-second Preview</a></p>
                                        <p>Please use the following button to approve the content:</p>
                                        <a class="approve-button" href="${process.env.APP_URL}/admin/approve-content/${content._id}" target="_blank">Approve Content</a>
                                        <p>Thank you for your attention.</p>
                                    </div>
                                    <div class="footer">
                                        <p>Best regards,</p>
                                        <p>The PlaymoodTV Team</p>
                                    </div>
                                </div>
                            </body>
                        </html>
                    `,
                };

                transporter.sendMail(mailOptions, (error, info) => {
                    if (error) {
                        console.error('Error sending email:', error);
                    } else {
                        console.log('Email sent:', info.response);
                    }
                });
            });
        }

        res.status(201).json({
            ...content._doc,
            previewUrl,
        });
    } catch (error) {
        // Clean up temporary files in case of error
        if (req.files) {
            req.files.forEach(file => {
                try {
                    fs.unlinkSync(file.path);
                } catch (cleanupError) {
                    console.warn('Failed to delete temporary file:', cleanupError.message);
                }
            });
        }
        console.error('Create content error:', JSON.stringify(error, null, 2));
        res.status(500).json({ error: 'Server error', details: error.message });
    }
});

// Add a comment to content
const addComment = asyncHandler(async (req, res) => {
    try {
        const { contentId, text } = req.body;
        const userId = req.user.id; // From protect middleware

        // Validate input
        if (!contentId || !text) {
            return res.status(400).json({ error: 'Content ID and comment text are required!' });
        }
        if (typeof text !== 'string' || text.trim().length === 0) {
            return res.status(400).json({ error: 'Comment text cannot be empty!' });
        }
        if (text.length > 1000) {
            return res.status(400).json({ error: 'Comment cannot exceed 1000 characters!' });
        }

        // Moderate comment
        const moderationResult = await aiService.moderateComment(text);
        if (moderationResult.status !== 'approved') {
            return res.status(400).json({ error: 'Comment cannot be posted as it violates our community guidelines.' });
        }

        // Validate content exists
        const content = await contentSchema.findById(contentId);
        if (!content) {
            return res.status(404).json({ error: 'Content not found!' });
        }

        // Validate user exists
        const user = await userSchema.findById(userId);
        if (!user) {
            return res.status(404).json({ error: 'User not found!' });
        }

        // Add comment to content
        const newComment = {
            user: userId,
            text: text.trim(),
            createdAt: new Date(),
        };
        content.comments.push(newComment);
        await content.save();

        // Populate user details for the new comment
        const updatedContent = await contentSchema
            .findById(contentId)
            .populate({
                path: 'comments.user',
                select: 'name profileImage', // Include user name and image
            });

        // Get the newly added comment
        const addedComment = updatedContent.comments[updatedContent.comments.length - 1];

        res.status(201).json({
            message: 'Comment added successfully!',
            comment: addedComment,
        });
    } catch (error) {
        console.error('Add comment error:', JSON.stringify(error, null, 2));
        res.status(500).json({ error: 'Server error', details: error.message });
    }
});

// @desc    Get comments for a content item
// @route   GET /api/content/:id/comments
// @access  Public (or Private, add protect middleware if needed)
const getComments = asyncHandler(async (req, res) => {
    try {
        const { id } = req.params;
        const { page = 1, limit = 10 } = req.query; // Pagination parameters

        // Validate content ID
        if (!mongoose.Types.ObjectId.isValid(id)) {
            return res.status(400).json({ error: 'Invalid content ID format' });
        }

        // Find content and populate comments
        const content = await contentSchema.findById(id).populate({
            path: 'comments.user',
            select: 'name profileImage',
        });

        if (!content) {
            return res.status(404).json({ error: 'Content not found' });
        }

        // Optional: Restrict comments to approved content
        // if (!content.isApproved) {
        //     return res.status(403).json({ error: 'Comments are only available for approved content' });
        // }

        // Paginate comments
        const comments = content.comments;
        const totalComments = comments.length;
        const startIndex = (page - 1) * limit;
        const endIndex = page * limit;
        const paginatedComments = comments.slice(startIndex, endIndex);

        res.status(200).json({
            message: 'Comments retrieved successfully',
            totalComments,
            page: parseInt(page),
            limit: parseInt(limit),
            comments: paginatedComments,
        });
    } catch (error) {
        console.error('Get comments error:', {
            message: error.message || 'No message',
            name: error.name || 'No name',
            stack: error.stack || 'No stack',
        });
        if (error.name === 'CastError') {
            return res.status(400).json({ error: 'Invalid content ID', details: error.message });
        }
        res.status(500).json({ error: 'Server error', details: error.message || 'Unknown error' });
    }
});

// @desc    Approve Content
// @route   PUT /api/content/approve/:id
// @access  Private (Admin only)
const approveContent = asyncHandler(async (req, res) => {
    const { id } = req.params;
    const user = req.user;

    console.log('Approving content:', { id, userId: user.id }); // Debug

    // Validate ID
    if (!mongoose.Types.ObjectId.isValid(id)) {
        console.error('Invalid content ID:', id);
        return res.status(400).json({ error: 'Invalid content ID format' });
    }

    // Check admin role
    if (user.role !== 'admin') {
        console.error('Unauthorized access - not admin:', user.id);
        return res.status(403).json({ error: 'Admin access required' });
    }

    try {
        const content = await contentSchema.findById(id);
        if (!content) {
            console.error('Content not found:', id);
            return res.status(404).json({ error: 'Content not found' });
        }

        // Update content fields from request body if they exist
        const { title, category, description, credit } = req.body;
        if (title) content.title = title;
        if (category) content.category = category;
        if (description) content.description = description;
        if (credit) content.credit = credit;

        content.isApproved = true;
        content.rejectionReason = undefined; // Clear rejection reason
        await content.save();

        // Populate user details
        const populatedContent = await contentSchema.findById(id).populate('user', 'name profileImage');

        res.status(200).json({
            message: 'Content approved and updated successfully',
            content: populatedContent,
        });
    } catch (error) {
        console.error('Approve content error:', {
            message: error.message || 'No message',
            name: error.name || 'No name',
            stack: error.stack || 'No stack',
        });
        if (error.name === 'MulterError') {
            return res.status(400).json({ error: 'Unexpected file upload detected', details: error.message });
        }
        if (error.name === 'CastError') {
            return res.status(400).json({ error: 'Invalid data detected', details: error.message });
        }
        res.status(500).json({ error: 'Server error', details: error.message || 'Unknown error' });
    }
});

// @desc    Reject Content
// @route   PUT /api/content/reject/:id
// @access  Private (Admin only)
const rejectContent = asyncHandler(async (req, res) => {
    const { id } = req.params;
    const { rejectionReason } = req.body;
    const user = req.user;

    console.log('Rejecting content:', { id, userId: user.id, rejectionReason }); // Debug

    // Validate ID
    if (!mongoose.Types.ObjectId.isValid(id)) {
        console.error('Invalid content ID:', id);
        return res.status(400).json({ error: 'Invalid content ID format' });
    }

    // Validate rejection reason
    if (!rejectionReason || typeof rejectionReason !== 'string' || rejectionReason.trim().length === 0) {
        console.error('Invalid rejection reason:', rejectionReason);
        return res.status(400).json({ error: 'Rejection reason is required and must be a non-empty string' });
    }
    if (rejectionReason.length > 500) {
        console.error('Rejection reason too long:', rejectionReason.length);
        return res.status(400).json({ error: 'Rejection reason cannot exceed 500 characters' });
    }

    // Check admin role
    if (user.role !== 'admin') {
        console.error('Unauthorized access - not admin:', user.id);
        return res.status(403).json({ error: 'Admin access required' });
    }

    try {
        const content = await contentSchema.findById(id);
        if (!content) {
            console.error('Content not found:', id);
            return res.status(404).json({ error: 'Content not found' });
        }

        content.isApproved = false;
        content.rejectionReason = rejectionReason.trim();
        await content.save();

        // Populate user details
        const populatedContent = await contentSchema.findById(id).populate('user', 'name profileImage');

        res.status(200).json({
            message: 'Content rejected successfully',
            content: populatedContent,
        });
    } catch (error) {
        console.error('Reject content error:', {
            message: error.message || 'No message',
            name: error.name || 'No name',
            stack: error.stack || 'No stack',
        });
        if (error.name === 'MulterError') {
            return res.status(400).json({ error: 'Unexpected file upload detected', details: error.message });
        }
        if (error.name === 'CastError') {
            return res.status(400).json({ error: 'Invalid data detected', details: error.message });
        }
        res.status(500).json({ error: 'Server error', details: error.message || 'Unknown error' });
    }
});


// @desc Update Content 
// @route PUT /api/content/:id
// @access Private
const updateContent = asyncHandler(async (req, res) => {
    try {
        const { id } = req.params;
        const { title, category, description, credit, thumbnail, video, likes } = req.body;
        
        let content = await contentSchema.findById(id);
        if (!content) {
            return res.status(404).json({ error: 'Content not found' });
        }

        if (req.file) {
            const updatedCloudinaryResult = await cloudinary.uploader.upload(req.file.path, {
                folder: 'contents',
                public_id: content.cloudinary_thumbnail_id, // Use thumbnail ID
            });

            await cloudinary.uploader.destroy(content.cloudinary_thumbnail_id);
            content.thumbnail = updatedCloudinaryResult.secure_url;
            content.cloudinary_thumbnail_id = updatedCloudinaryResult.public_id;
        }

        content.title = title || content.title;
        content.category = category || content.category;
        content.description = description || content.description;
        content.credit = credit || content.credit;
        content.thumbnail = thumbnail || content.thumbnail;
        content.video = video || content.video;
        content.likes = likes || content.likes;

        const updatedContent = await content.save();
        res.status(200).json(updatedContent);
    } catch (error) {
        console.error(error);
        res.status(500).json({ error: 'Server error' });
    }
});

// @desc Delete Content
// @route DELETE /api/content/:id
// @access Private
const deleteContent = asyncHandler(async (req, res) => {
    try {
        const { id } = req.params;

        const content = await contentSchema.findById(id);
        if (!content) {
            return res.status(404).json({ error: 'Content not found' });
        }

        if (content.cloudinary_video_id) {
            await cloudinary.uploader.destroy(content.cloudinary_video_id);
        }

        if (content.cloudinary_thumbnail_id) {
            await cloudinary.uploader.destroy(content.cloudinary_thumbnail_id);
        }

        await contentSchema.findByIdAndDelete(id);
        res.status(200).json({ message: 'Content deleted successfully' });
    } catch (error) {
        console.error(error);
        res.status(500).json({ error: 'Server error' });
    }
});


// @desc    Update video progress
// @route   POST /api/content/progress/:contentId
// @access  Private
const saveVideoProgress = asyncHandler(async (req, res) => {
    const userId = req.user.id;
    const { contentId } = req.params;
    const { progress } = req.body; // Progress in seconds

    if (!mongoose.Types.ObjectId.isValid(contentId)) {
        return res.status(400).json({ error: 'Invalid content ID format' });
    }
    if (typeof progress !== 'number' || progress < 0) {
        return res.status(400).json({ error: 'Invalid progress value' });
    }

    try {
        const user = await userData.findById(userId);
        const content = await require('../models/contentModel').findById(contentId);

        if (!user) {
            return res.status(404).json({ error: 'User not found' });
        }
        if (!content) {
            return res.status(404).json({ error: 'Content not found' });
        }

        // Find or create progress record
        const existingRecord = user.videoProgress.find(record =>
            record.contentId.equals(contentId)
        );

        if (existingRecord) {
            existingRecord.progress = progress;
        } else {
            user.videoProgress.push({ contentId, progress });
        }

        await user.save();

        res.status(200).json({
            message: 'Video progress updated successfully',
            progress,
            contentId,
        });
    } catch (error) {
        console.error('Update video progress error:', JSON.stringify(error, null, 2));
        res.status(500).json({ error: 'Server error', details: error.message });
    }
})

// @desc Get Video Progress
// @route GET /api/content/progress/:contentId
// @access Private
const getVideoProgress = asyncHandler(async (req, res) => {
    const userId = req.user._id;
    const { contentId } = req.params;

    if (!contentId) {
        return res.status(400).json({ error: 'Content ID is required' });
    }

    const user = await userSchema.findById(userId).populate('videoProgress.contentId');
    if (!user) {
        return res.status(404).json({ error: 'User not found' });
    }

    const progressRecord = user.videoProgress.find(
        record => record.contentId._id.toString() === contentId.toString()
    );

    const progress = progressRecord ? progressRecord.progress : 0;

    // Generate an ETag based on user ID and content ID
    const etag = `"progress-${userId}-${contentId}-${progress}"`;

    if (req.get('If-None-Match') === etag) {
        return res.status(304).end();
    }

    res.set({
        'Cache-Control': 'private, max-age=300', // Cache for 5 minutes
        'ETag': etag,
    });

    res.status(200).json({ progress });
});

// @desc    Get all videos in user's continue watching list
// @route   GET /api/content/continue-watching
// @access  Private
const ContinueWatching = asyncHandler(async (req, res) => {
    const userId = req.user.id; // Use id instead of _id for consistency

    console.log('Authenticated userId:', userId); // Debug

    if (!mongoose.Types.ObjectId.isValid(userId)) {
        console.error('Invalid userId format:', userId);
        return res.status(400).json({ error: 'Invalid user ID format' });
    }

    try {
        // Fetch user with populated videoProgress
        const user = await userSchema.findById(userId).populate({
            path: 'videoProgress.contentId',
            select: 'title category description thumbnail video videoPreviewUrl duration views likes createdAt',
            match: { isApproved: true }, // Optional: Only approved content
        });

        if (!user) {
            console.error('User not found for ID:', userId);
            return res.status(404).json({ error: 'User not found' });
        }

        // Filter videos with progress > 0 and valid content
        const continueWatching = user.videoProgress
            .filter(record => record.progress > 0 && record.contentId) // Exclude zero progress or invalid content
            .map(record => ({
                contentId: record.contentId._id,
                title: record.contentId.title,
                category: record.contentId.category,
                description: record.contentId.description,
                thumbnail: record.contentId.thumbnail,
                video: record.contentId.video,
                videoPreviewUrl: record.contentId.videoPreviewUrl,
                duration: record.contentId.duration,
                views: record.contentId.views,
                likes: record.contentId.likes,
                createdAt: record.contentId.createdAt,
                progress: record.progress,
            }))
            .sort((a, b) => b.createdAt - a.createdAt); // Sort by creation date

        console.log('Continue watching count:', continueWatching.length); // Debug

        // Generate ETag
        const etag = `"continue-watching-${userId}-${JSON.stringify(continueWatching.map(v => `${v.contentId}-${v.progress}`))}"`;

        if (req.get('If-None-Match') === etag) {
            return res.status(304).end();
        }

        res.set({
            'Cache-Control': 'private, max-age=300',
            'ETag': etag,
        });

        res.status(200).json({
            message: 'Continue watching list retrieved successfully',
            continueWatching,
        });
    } catch (error) {
        console.error('Continue watching error:', {
            message: error.message || 'No message',
            name: error.name || 'No name',
            stack: error.stack || 'No stack',
        });
        if (error.name === 'CastError') {
            return res.status(400).json({ error: 'Invalid video progress entry detected', details: error.message });
        }
        res.status(500).json({ error: 'Server error', details: error.message || 'Unknown error' });
    }
});

// @desc PUT Content
// @route PUT /api/user/watchlist/:id (user id) push the content id  {"contentId": "65a6fc7b72128447ad32024e", "userId": "65a8025e3af4e7929b379e7b"}

const addWatchlist = asyncHandler(async (req, res) => {
    try {
        const { contentId } = req.body;
        const userId = req.user.id;
        console.log(userId)
        console.log(contentId)

        // Check if content exists
        const content = await contentSchema.findById(contentId);
        if (!content) {
            return res.status(404).json({ error: 'Content not found' });
        }

        // Check if the user has already liked the content
        const user = await userSchema.findOne({ _id: userId, watchlist: contentId });
 
        if (user) {
            return res.status(400).json({ error: 'This content already exist on users watchlist' });
        }

        // Find the user by ID and update the likes array
        const updatedUser = await userSchema.findByIdAndUpdate(
            userId,
            { $push: { watchlist: contentId } },
            { new: true }
        );

        res.status(200).json({ watchlist: updatedUser.watchlist, message: "Content successfully added to Watchlist" });

    } catch (error) {
        console.error(error);
        res.status(500).json({ error: 'Server error' });
    }
});

// @desc    Get watchlist for authenticated user
// @route   GET /api/users/watchlist
// @access  Private
const getWatchlist = asyncHandler(async (req, res) => {
    const userId = req.user.id; // From protect middleware

    console.log('Authenticated user ID for getWatchlist:', userId); // Debug

    if (!mongoose.Types.ObjectId.isValid(userId)) {
        console.error('Invalid userId format in getWatchlist:', userId);
        return res.status(400).json({ error: 'Invalid user ID format' });
    }

    try {
        const user = await userSchema.findById(userId).populate({
            path: 'watchlist',
            select: 'title category description thumbnail video shortPreview previewUrl isApproved comments',
            match: { isApproved: true }, // Optional: Only approved content
            populate: {
                path: 'comments.user',
                select: 'name profileImage',
            },
        });

        if (!user) {
            console.error('User not found for ID in getWatchlist:', userId);
            return res.status(404).json({ error: 'User not found' });
        }

        console.log('User watchlist in getWatchlist:', user.watchlist ? user.watchlist.length : 'No watchlist items'); // Debug

        res.status(200).json({
            watchList: user.watchlist || [], // Return empty array if no watchlist items
        });
    } catch (error) {
        console.error('Get watchlist error:', {
            message: error.message || 'No message',
            name: error.name || 'No name',
            stack: error.stack || 'No stack',
            error: JSON.stringify(error, null, 2),
        });
        if (error.name === 'CastError') {
            return res.status(400).json({ error: 'Invalid watchlist entry detected', details: error.message });
        }
        res.status(500).json({ error: 'Server error', details: error.message || 'Unknown error' });
    }
});


// @desc PUT Content
// @route PUT /api/user/removelist/:id
const removeWatchlist = asyncHandler(async (req, res) => {
    try {
        const { contentId } = req.body;
        const userId = req.user.id;


        // Find the user by ID and update the likes array to remove the contentId
        const updatedUser = await userSchema.findByIdAndUpdate(
            userId,
            { $pull: { watchlist: contentId } },
            { new: true }
        );

        if (!updatedUser) {
            return res.status(404).json({ error: 'User/Content not found' });
        }

        // res.status(200).json({ watchlist: updatedUser.watchlist, message:"Content removed from watchlist!" });
        res.status(200).json({ contentId: contentId, message: "Content removed from watchlist!" });

    } catch (error) {
        console.error(error);
        res.status(500).json({ error: 'Server error' });
    }
});
<<<<<<< HEAD
const { fork } = require('child_process');

const combineVideosByIds = asyncHandler(async (req, res) => {
    const { title, category, description, credit, contentIds } = req.body;
    const userId = req.user.id;

    // 1. Validate input
=======
const combineVideos = asyncHandler(async (req, res) => {
    const { title, category, description, credit } = req.body;
    const files = req.files;

>>>>>>> bbe06902
    if (!title || !category || !description || !credit) {
        return res.status(400).json({ error: 'Important fields missing!' });
    }

<<<<<<< HEAD
    if (!contentIds || !Array.isArray(contentIds) || contentIds.length < 2 || contentIds.length > 5) {
        return res.status(400).json({ error: 'Please provide between 2 and 5 content IDs.' });
    }

    // 2. Fork the worker process
    const worker = fork(path.join(__dirname, '..', 'workers', 'videoProcessor.js'));

    // 3. Send job data to the worker
    worker.send({
        contentIds,
        title,
        category,
        description,
        credit,
        userId,
    });

    // 4. Respond to the user immediately
    res.status(202).json({
        message: 'Video combination process started. You will be notified by email upon completion.'
    });
});

=======
    if (!files || files.length < 2 || files.length > 5) {
        return res.status(400).json({ error: 'Please upload between 2 and 5 videos.' });
    }

    const videoPaths = files.map(file => file.path);
    const tempDir = path.dirname(videoPaths[0]);
    const mergedVideoPath = path.join(tempDir, `merged-${Date.now()}.mp4`);
    const finalVideoPath = path.join(tempDir, `final-${Date.now()}.mp4`);

    try {
        // 1. Merge videos
        await new Promise((resolve, reject) => {
            const command = ffmpeg();
            videoPaths.forEach(p => command.input(p));
            command
                .on('error', reject)
                .on('end', () => resolve())
                .mergeToFile(mergedVideoPath, tempDir);
        });

        // 2. Detect audible parts
        const { audibleParts } = await getSilentParts({
            src: mergedVideoPath,
        });

        if (audibleParts.length === 0) {
            return res.status(400).json({ error: 'No audible parts found in the video.' });
        }

        // 3. Generate ffmpeg filtergraph
        const filterComplex = audibleParts.map((part, index) => {
            return `[0:v]trim=start=${part.startInSeconds}:end=${part.endInSeconds},setpts=PTS-STARTPTS[v${index}];[0:a]atrim=start=${part.startInSeconds}:end=${part.endInSeconds},asetpts=PTS-STARTPTS[a${index}]`;
        }).join(';');

        const concatFilter = audibleParts.map((_, index) => `[v${index}][a${index}]`).join('') + `concat=n=${audibleParts.length}:v=1:a=1[v][a]`;

        const fullFilter = filterComplex + ';' + concatFilter;

        // 4. Execute ffmpeg with the filtergraph
        await new Promise((resolve, reject) => {
            ffmpeg(mergedVideoPath)
                .complexFilter(fullFilter)
                .map(['[v]', '[a]'])
                .on('error', reject)
                .on('end', () => resolve())
                .save(finalVideoPath);
        });

        // 5. Upload to Cloudinary
        const videoResult = await cloudinary.uploader.upload(finalVideoPath, {
            resource_type: 'video',
            folder: 'videos',
            eager: [{
                width: 1280,
                height: 720,
                crop: 'fill',
                gravity: 'auto',
                format: 'jpg',
                start_offset: '2',
            }],
        });

        const thumbnailUrl = videoResult.eager && videoResult.eager[0] ? videoResult.eager[0].secure_url : '';

        // 6. Create content in DB
        const content = await contentSchema.create({
            user: req.user.id,
            title,
            category,
            description,
            credit,
            thumbnail: thumbnailUrl,
            video: videoResult.secure_url,
            cloudinary_video_id: videoResult.public_id,
            cloudinary_thumbnail_id: '',
            isApproved: true,
        });

        res.status(201).json(content);

    } catch (error) {
        console.error('Error combining videos:', error);
        res.status(500).json({ error: 'Failed to combine videos.', details: error.message });
    } finally {
        // 7. Cleanup
        const allTempFiles = [...videoPaths, mergedVideoPath, finalVideoPath];
        allTempFiles.forEach(filePath => {
            if (fs.existsSync(filePath)) {
                fs.unlink(filePath, (err) => {
                    if (err) console.error(`Failed to delete temp file: ${filePath}`, err);
                });
            }
        });
    }
});
>>>>>>> bbe06902

module.exports = {
    getContent,
    getRecentContent,
    getTopTenContent,
    getRecommendedContent,
    getRecentCreatorContent,
    getContentById,
    createContent,
    addComment,
    getComments,
    updateContent,
    deleteContent,
    approveContent,
    rejectContent,
    getUnapprovedContent,
    saveVideoProgress,
    getVideoProgress,
    ContinueWatching,
    addWatchlist,
    getWatchlist,
    removeWatchlist,
<<<<<<< HEAD
    combineVideosByIds,
=======
    combineVideos,
>>>>>>> bbe06902
}<|MERGE_RESOLUTION|>--- conflicted
+++ resolved
@@ -8,14 +8,7 @@
 const fs = require('fs');
 const { setEtagAndCache } = require('../utils/responseHelpers');
 const aiService = require('../ai/ai-service');
-<<<<<<< HEAD
 const path = require('path');
-=======
-const { getSilentParts } = require('@remotion/renderer');
-const ffmpeg = require('fluent-ffmpeg');
-const path = require('path');
-
->>>>>>> bbe06902
 
 const transporter = nodemailer.createTransport({
     service: 'Gmail',
@@ -1149,7 +1142,7 @@
         res.status(500).json({ error: 'Server error' });
     }
 });
-<<<<<<< HEAD
+
 const { fork } = require('child_process');
 
 const combineVideosByIds = asyncHandler(async (req, res) => {
@@ -1157,17 +1150,10 @@
     const userId = req.user.id;
 
     // 1. Validate input
-=======
-const combineVideos = asyncHandler(async (req, res) => {
-    const { title, category, description, credit } = req.body;
-    const files = req.files;
-
->>>>>>> bbe06902
     if (!title || !category || !description || !credit) {
         return res.status(400).json({ error: 'Important fields missing!' });
     }
 
-<<<<<<< HEAD
     if (!contentIds || !Array.isArray(contentIds) || contentIds.length < 2 || contentIds.length > 5) {
         return res.status(400).json({ error: 'Please provide between 2 and 5 content IDs.' });
     }
@@ -1191,103 +1177,7 @@
     });
 });
 
-=======
-    if (!files || files.length < 2 || files.length > 5) {
-        return res.status(400).json({ error: 'Please upload between 2 and 5 videos.' });
-    }
-
-    const videoPaths = files.map(file => file.path);
-    const tempDir = path.dirname(videoPaths[0]);
-    const mergedVideoPath = path.join(tempDir, `merged-${Date.now()}.mp4`);
-    const finalVideoPath = path.join(tempDir, `final-${Date.now()}.mp4`);
-
-    try {
-        // 1. Merge videos
-        await new Promise((resolve, reject) => {
-            const command = ffmpeg();
-            videoPaths.forEach(p => command.input(p));
-            command
-                .on('error', reject)
-                .on('end', () => resolve())
-                .mergeToFile(mergedVideoPath, tempDir);
-        });
-
-        // 2. Detect audible parts
-        const { audibleParts } = await getSilentParts({
-            src: mergedVideoPath,
-        });
-
-        if (audibleParts.length === 0) {
-            return res.status(400).json({ error: 'No audible parts found in the video.' });
-        }
-
-        // 3. Generate ffmpeg filtergraph
-        const filterComplex = audibleParts.map((part, index) => {
-            return `[0:v]trim=start=${part.startInSeconds}:end=${part.endInSeconds},setpts=PTS-STARTPTS[v${index}];[0:a]atrim=start=${part.startInSeconds}:end=${part.endInSeconds},asetpts=PTS-STARTPTS[a${index}]`;
-        }).join(';');
-
-        const concatFilter = audibleParts.map((_, index) => `[v${index}][a${index}]`).join('') + `concat=n=${audibleParts.length}:v=1:a=1[v][a]`;
-
-        const fullFilter = filterComplex + ';' + concatFilter;
-
-        // 4. Execute ffmpeg with the filtergraph
-        await new Promise((resolve, reject) => {
-            ffmpeg(mergedVideoPath)
-                .complexFilter(fullFilter)
-                .map(['[v]', '[a]'])
-                .on('error', reject)
-                .on('end', () => resolve())
-                .save(finalVideoPath);
-        });
-
-        // 5. Upload to Cloudinary
-        const videoResult = await cloudinary.uploader.upload(finalVideoPath, {
-            resource_type: 'video',
-            folder: 'videos',
-            eager: [{
-                width: 1280,
-                height: 720,
-                crop: 'fill',
-                gravity: 'auto',
-                format: 'jpg',
-                start_offset: '2',
-            }],
-        });
-
-        const thumbnailUrl = videoResult.eager && videoResult.eager[0] ? videoResult.eager[0].secure_url : '';
-
-        // 6. Create content in DB
-        const content = await contentSchema.create({
-            user: req.user.id,
-            title,
-            category,
-            description,
-            credit,
-            thumbnail: thumbnailUrl,
-            video: videoResult.secure_url,
-            cloudinary_video_id: videoResult.public_id,
-            cloudinary_thumbnail_id: '',
-            isApproved: true,
-        });
-
-        res.status(201).json(content);
-
-    } catch (error) {
-        console.error('Error combining videos:', error);
-        res.status(500).json({ error: 'Failed to combine videos.', details: error.message });
-    } finally {
-        // 7. Cleanup
-        const allTempFiles = [...videoPaths, mergedVideoPath, finalVideoPath];
-        allTempFiles.forEach(filePath => {
-            if (fs.existsSync(filePath)) {
-                fs.unlink(filePath, (err) => {
-                    if (err) console.error(`Failed to delete temp file: ${filePath}`, err);
-                });
-            }
-        });
-    }
-});
->>>>>>> bbe06902
+
 
 module.exports = {
     getContent,
@@ -1310,9 +1200,5 @@
     addWatchlist,
     getWatchlist,
     removeWatchlist,
-<<<<<<< HEAD
     combineVideosByIds,
-=======
-    combineVideos,
->>>>>>> bbe06902
 }