<<<<<<< HEAD
=======
web: node server.js
worker: node worker.js
>>>>>>> 8b09f861
<|MERGE_RESOLUTION|>--- conflicted
+++ resolved
@@ -1,5 +1,2 @@
-<<<<<<< HEAD
-=======
 web: node server.js
-worker: node worker.js
->>>>>>> 8b09f861
+worker: node worker.js